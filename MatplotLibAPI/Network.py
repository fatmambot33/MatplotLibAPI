--- conflicted
+++ resolved
@@ -440,8 +440,6 @@
 
         return ax
 
-<<<<<<< HEAD
-=======
     def plot_network_components(self, *args: Any, **kwargs: Any) -> List:
         """Plot network components.
 
@@ -458,7 +456,6 @@
             stacklevel=2,
         )
         return []
->>>>>>> f9810503
 
     def get_core_subgraph(self, k: int = 2) -> "NetworkGraph":
         """Return the k-core of the graph.
